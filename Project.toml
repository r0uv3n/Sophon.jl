--- conflicted
+++ resolved
@@ -52,25 +52,15 @@
 Distributions = "0.25"
 DomainSets = "0.5, 0.6, 0.7"
 ForwardDiff = "0.10"
-<<<<<<< HEAD
 GPUArrays = "9"
-=======
-GPUArrays = "8, 9"
->>>>>>> c0d2739e
 GPUArraysCore = "0.1"
 LRUCache = "1"
 Lux = "0.5.6"
 MacroTools = "0.5"
 Memoize = "0.4"
 ModelingToolkit = "8"
-<<<<<<< HEAD
 NNlib = "0.9"
 Optimisers = "0.2"
-=======
-NNlib = "0.8, 0.9"
-NNlibCUDA = "0.2"
-Optimisers = "0.2, 0.3"
->>>>>>> c0d2739e
 Optimization = "3"
 OptimizationOptimisers = "0.1"
 ProgressBars = "1.5"
@@ -82,7 +72,7 @@
 StaticArrays = "1.5"
 StaticArraysCore = "1"
 StatsBase = "0.33, 0.34"
-Symbolics = "4, 5"
+Symbolics = "5"
 julia = "1.8"
 
 [extras]
