--- conflicted
+++ resolved
@@ -23,18 +23,13 @@
 | ![](assets/functionfitting.svg)     | ![](assets/poisson.png)                 | ![](assets/convection.png)                | ![](assets/helmholtz.png)                |
 |:---------------------------------------:|:-------------------------------------------------------------:|:------------------------------------------------------------:|:-----------------------------------------------------------:|
 | [Function Fitting](https://yichengdwu.github.io/Sophon.jl/dev/tutorials/discontinuous/) | [Multi-scale Poisson Equation](https://yichengdwu.github.io/Sophon.jl/dev/tutorials/poisson/) | [Convection Equation](https://yichengdwu.github.io/Sophon.jl/dev/tutorials/convection/) | [Helmholtz Equation](https://yichengdwu.github.io/Sophon.jl/dev/tutorials/helmholtz/) |
-<<<<<<< HEAD
 | ![](assets/allen.png)     | ![](assets/Schrödinger.png)                 | ![](assets/Lshape.png)                |    ![](assets/sod.png)     |
 | [Allen-Cahn Equation](https://yichengdwu.github.io/Sophon.jl/dev/tutorials/allen_cahn/) | [Schrödinger Equation](https://yichengdwu.github.io/Sophon.jl/dev/tutorials/Schr%C3%B6dingerEquation/) | [L-shaped Domain](https://yichengdwu.github.io/Sophon.jl/dev/tutorials/L_shape/) | [SOD Shock Tube](https://yichengdwu.github.io/Sophon.jl/dev/tutorials/sod/) |
-=======
-| ![](assets/allen.png)     | ![](assets/Schrödinger.png)                 | ![](assets/Lshape.png)                |              |
-| [Allen-Cahn Equation](https://yichengdwu.github.io/Sophon.jl/dev/tutorials/allen_cahn/) | [Schrödinger Equation](https://yichengdwu.github.io/Sophon.jl/dev/tutorials/Schr%C3%B6dingerEquation/) | [L-shaped Domain](https://yichengdwu.github.io/Sophon.jl/dev/tutorials/L_shape/) |  |
 
 ## Examples
 
 More examples can be found in [Sophon-Examples](https://github.com/YichengDWu/Sophon-Examples)
 
->>>>>>> 30b040e1
 ## Related Libraries
 
 - [NeuralPDE](https://github.com/SciML/NeuralPDE.jl)
